<<<<<<< HEAD
# Multer's GridFS storage engine

[![Build Status][travis-image]][travis-url] [![Coverage Status][coveralls-image]][coveralls-url] ![Npm version][version-image] ![Downloads][downloads-image]

[GridFS](https://docs.mongodb.com/manual/core/gridfs) storage engine for [Multer](https://github.com/expressjs/multer) to store uploaded files directly to MongoDb.

This module is intended to be used with the v1.x branch of Multer.

The new version 2 brings a simplified api and more features. If you still need the old version 
you can switch to the v1.x branch.

## Installation

Using npm

```sh
$ npm install multer-gridfs-storage --save
```

Basic usage example:

```javascript
const express = require('express');
const multer  = require('multer');

// Create a storage object with a given configuration
const storage = require('multer-gridfs-storage')({
   url: 'mongodb://yourhost:27017/database'
});

// Set multer storage engine to the newly created object
const upload = multer({ storage: storage });

const app = express()

// Upload your files as usual
const sUpload = upload.single('avatar');
app.post('/profile', sUpload, (req, res, next) => { 
    /*....*/ 
})

const arrUpload = upload.array('photos', 12);
app.post('/photos/upload', arrUpload, (req, res, next) => {
    /*....*/ 
})

const fUpload = upload.fields([{ name: 'avatar', maxCount: 1 }, { name: 'gallery', maxCount: 8 }])
app.post('/cool-profile', fUpload, (req, res, next) => {
    /*....*/ 
})
```

## API

### module(options) : function

The module returns a function that can be invoked with options to create a Multer storage engine.

Check the [wiki][wiki] for an in depth guide on how to use this module.

### Options

The options parameter is an object with the following properties.

#### url

Type: `string`

Required if [`db`][db-option] option is not present

The mongodb connection uri. 

A string pointing to the database used to store the incoming files. This must be a standard mongodb [connection string](https://docs.mongodb.com/manual/reference/connection-string).

With this option the module will create a mongodb connection for you instead. 

Note: If the [`db`][db-option] option is specified this setting is ignored.

Example:

```javascript
const storage = require('multer-gridfs-storage')({
    url: 'mongodb://yourhost:27017/database'
});
```

#### connectionOpts

Type: object

Not required

This setting allows you to customize how this module establishes the connection 
if you are using the [`url`][url-option] option. 

You can set this to an object like is specified in the `MongoClient.connect` 
documentation and change the default behaviour without having to create the 
connection yourself using the [`db`][db-option] option.

#### db

Type: `DB` or `Promise`

Required if [`url`][url-option] option is not present

The database connection to use or a promise that resolves with the connection.

This is useful to reuse an existing connection to create more storage objects.

Example:

```javascript
MongoClient.connect('mongodb://yourhost:27017/database').then((database) => {
  storage = new GridFSStorage({ db: database });
});
```

or

```javascript
const promise = MongoClient.connect('mongodb://yourhost:27017/database');
storage = new GridFSStorage({ db: promise });
```

#### file

Type: `function` or `function*`

Not required

A function to control the file storage in the database. Is invoked **per file** with
the parameters `req` and `file`, in that order.

By default, this module behaves exactly like the default Multer disk storage does.
It generates a 16 bytes long name in hexadecimal format with no extension for the file
to guarantee that there are very low probabilities of naming collisions. You can override this 
by passing your own function.

The return value of this function must be an object or a promise that resolves to an object
(this also applies to generators) with the following properties. 

Property name | Description
------------- | -----------
`filename` | The desired filename for the file (default: 16 byte hex name without extension)
`id` | An ObjectID to use as identifier (default: auto-generated)
`metadata` | The metadata for the file (default: `null`)
`chunkSize` | The size of file chunks in bytes (default: 261120)
`bucketName` | The GridFs collection to store the file (default: `fs`)
`contentType` | The content type for the file (default: inferred from the request)

Any missing properties will use the defaults.

### File information

Each file in `req.file` and `req.files` contain the following properties in addition
to the ones that Multer create by default. Most of them can be set using the [`file`][file-option] configuration.

Key | Description
--- | -----------
`filename` | The name of the file within the database
`metadata` | The stored metadata of the file
`id` | The id of the stored file
`bucketName` | The name of the GridFs collection used to store the file
`chunkSize` | The size of file chunks used to store the file
`size` | The final size of the file in bytes
`md5` | The md5 hash of the file
`contentType` | Content type of the file in the database
`uploadDate` | The timestamp when the file was uploaded

To see all the other properties of the file object check the Multer's [documentation](https://github.com/expressjs/multer#file-information).

> Note: 

> Do not confuse `contentType` with Multer's `mimetype`. The first is the value
in the database while the later is the value in the request. 

> You could choose to override the value at the moment of storing the file. In most
cases both values should be equal. 

### Events

Each storage object is also a standard Node.js Event Emitter. This is 
done to ensure that some internal events can also be handled in user code.

#### Event: `'connection'`

This event is emitted when the MongoDb connection is ready to use.

*Event arguments*

 - db: The MongoDb database object that holds the connection

This event is triggered at most once.

#### Event: `'connectionFailed'`

This event is emitted the connection to MongoDb fails.

*Event arguments*

 - err: The error that occurred trying to connect

This event is triggered at most once.

#### Event: `'file'`

This event is emitted every time a new file is stored in the db. 

*Event arguments*

 - file: The uploaded file


#### Event: `'streamError'`

This event is emitted when there is an error streaming the file to the database.

*Event arguments*

 - error: The streaming error
 - conf: The failed file configuration
 

> Note:

> Previously this event was named `error` which seemed to be the most logical choice
but unfortunately this introduces a problem: 

> In node.js `error` events are special and crash the process if an error is emitted 
and there is no `error` listener attached. You could choose to handle errors in an
express middleware forcing you to set an empty `error` listener to avoid crashing.
 
> To simplify the issue this event was renamed to allow you to choose the best way to handle
storage errors.
 
#### Event: `'dbError'`
 
This event is emitted when there underlying connection emits an error.
 
 > Only available when the storage is created with the [`url`][url-option] option.
 
*Event arguments*
 
 - error: The error emitted by the database connection


## Test

To run the test suite, first install the dependencies, then run `npm test`:

```bash
$ npm install
$ npm test
```

Tests are written with [mocha](https://mochajs.org/) and [chai](http://chaijs.com/). You can also run the tests with:

Code coverage thanks to [istanbul](https://github.com/gotwarlost/istanbul)

```bash
$ npm coverage
```

## License

[MIT](https://github.com/devconcept/multer-gridfs-storage/blob/master/LICENSE)

[travis-url]: https://travis-ci.org/devconcept/multer-gridfs-storage
[travis-image]: https://travis-ci.org/devconcept/multer-gridfs-storage.svg?branch=master "Build status"
[coveralls-url]: https://coveralls.io/github/devconcept/multer-gridfs-storage?branch=master
[coveralls-image]: https://coveralls.io/repos/github/devconcept/multer-gridfs-storage/badge.svg?branch=master "Coverage report"
[version-image]:https://img.shields.io/npm/v/multer-gridfs-storage.svg "Npm version"
[downloads-image]: https://img.shields.io/npm/dm/multer-gridfs-storage.svg "Monthly downloads"

[url-option]: #url
[connectionOpts-option]: #connectionOpts
[db-option]: #db
[file-option]: #file
[wiki]: https://github.com/devconcept/multer-gridfs-storage/wiki
=======
# Multer's GridFS storage engine

[![Build Status][travis-image]][travis-url] [![Coverage Status][coveralls-image]][coveralls-url] ![Npm version][version-image] ![Downloads][downloads-image]

[GridFS](https://docs.mongodb.com/manual/core/gridfs) storage engine for [Multer](https://github.com/expressjs/multer) to store uploaded files directly to MongoDb.

This module is intended to be used with the v1.x branch of Multer.

## Installation

Using npm

```sh
$ npm install multer-gridfs-storage --save
```

Basic usage example:

```javascript
const express = require('express');
const multer  = require('multer');

// Create a storage object with a given configuration
var storage = require('multer-gridfs-storage')({
   url: 'mongodb://yourhost:27017/database'
});

// Set multer storage engine to the newly created object
const upload = multer({ storage: storage });

const app = express()

// Upload your files as usual
const sUpload = upload.single('avatar');
app.post('/profile', sUpload, (req, res, next) => { 
    /*....*/ 
})

const arrUpload = upload.array('photos', 12);
app.post('/photos/upload', arrUpload, (req, res, next) => {
    /*....*/ 
})

const fUpload = upload.fields([{ name: 'avatar', maxCount: 1 }, { name: 'gallery', maxCount: 8 }])
app.post('/cool-profile', fUpload, (req, res, next) => {
    /*....*/ 
})
```

## API

### module(options) : function

The module returns a function that can be invoked with options to create a Multer storage engine.

Starting from version 1.1.0 the module function can be called with 
or without the javascript `new` operator.

The 1.2 version brings full support for promises and ES6 generators. 

Check the [wiki][wiki] for an in depth guide on how to use this module.

### Options

The options parameter is an object with the following properties.

#### url

Type: `string`

Required if [`gfs`][gfs-option] option is not present

The mongodb connection uri. 

A string pointing to the database used to store the incoming files. This must be a standard mongodb [connection string](https://docs.mongodb.com/manual/reference/connection-string).

With this option the module will create a GridFS stream instance for you instead. 

Note: If the [`gfs`][gfs-option] option is specified this setting is ignored.

Example:

```javascript
const storage = require('multer-gridfs-storage')({
    url: 'mongodb://yourhost:27017/database'
});
```

Examples: *connecting*

#### gfs

Type: `object` or `Promise`

Required if [`url`][url-option] option is not present

The [gridfs-stream](https://github.com/aheckmann/gridfs-stream/) instance 
to use or a promise that resolves with the instance.

If this option is provided, files are stored using this stream. This is 
useful to reuse an existing stream to create more storage objects.

Example:

```javascript
const gfs = Grid(db, mongo);
storage = new GridFSStorage({ gfs: gfs });
```

More examples in *connecting*

#### filename

Type: `function` or `function*`

Not required

A function to control the file naming in the database. Is invoked with
the parameters `req`, `file` and `callback`, in that order, like all the Multer configuration
functions.

By default, this module behaves exactly like the default Multer disk storage does.
It generates a 16 bytes long name in hexadecimal format with no extension for the file
to guarantee that there are very low probabilities of naming collisions. You can override this 
by passing your own function.

Examples: *naming*

#### identifier

Type: `function` or `function*`

Not required

A function to control the unique identifier of the file. 

This function is invoked as all the others with the `req`, `file` and `callback` 
parameters and can be used to change the default identifier ( the `_id` property)
created by MongoDb. You must guarantee that this value is unique 
otherwise you will get an error.

Please note that the identifiers must conform to the MongoDb spec for ObjectID, that is, a 24 bytes hex string, 12 byte binary string or a Number.

To use the default generated identifier invoke the callback with a [falsey](http://james.padolsey.com/javascript/truthy-falsey/) value like `null` or `undefined`.  

Example:

```javascript
var path = require('path');
var storage = require('multer-gridfs-storage')({
   url: 'mongodb://yourhost:27017/database',
   identifier: function(req, file, cb) {
      cb(null, Math.floor(Math.random() * 1000000));
   }
});
var upload = multer({ storage: storage });
```

In this example a random number is used for the file identifier. 

***Note:***

> Normally you shouldn't use this function
unless you want granular control of your file ids because auto-generated identifiers are guaranteed to be unique.

#### metadata

Type: `function` or `function*`

Not required

A function to control the metadata object associated to the file. 

This function is called with the `req`, `file` and `callback` parameters and is used
to store metadata with the file. 

By default, the stored metadata value for uploaded files is `null`.

Example:

```javascript
var storage = require('multer-gridfs-storage')({
   url: 'mongodb://yourhost:27017/database',
   metadata: function(req, file, cb) {
      cb(null, req.body);
   }
});
var upload = multer({ storage: storage });
```

In this example the contents of the request body are stored with the file. 
This is only for illustrative purposes. If your users send passwords or other sensitive data in the request 
those will be stored unencrypted in the database as well, inside the metadata of the file.

#### chunkSize

Type: `number`, `function` or `function*`

Not required

The preferred size of file chunks in bytes. 

Default value is 261120 (255kb). 

You can use a fixed number as the value or a function to use different values per upload.

Example using fixed value:

```javascript
var storage = require('multer-gridfs-storage')({
   url: 'mongodb://yourhost:27017/database',
   chunkSize: 2048
});
var upload = multer({ storage: storage });
```

Example using dynamic value:

```javascript
var storage = require('multer-gridfs-storage')({
   url: 'mongodb://yourhost:27017/database',
   chunkSize: function(req, file, cb) {
       if (file.originalname === 'myphoto.jpg') {
           cb(null, 12345);
       } else {
           cb(null, 261120);
       }
   }
});
var upload = multer({ storage: storage });
```

#### root

Type: `string`, `function` or `function*`

Not required

The root collection to store the files. By default, this value is `null`.
When the value of this property is `null` MongoDb will use the default collection name `'fs'`
to store files. This value can be changed with this option and you can use a different fixed value
or a dynamic one per file.

Example using a fixed value:

```javascript
var storage = require('multer-gridfs-storage')({
   url: 'mongodb://yourhost:27017/database',
   root: 'myfiles'
});
var upload = multer({ storage: storage });
```

Later on you can query the GridFS collection using

```javascript
db.collection('myfiles.files')//...
db.collection('myfiles.chunks')//...
```

Example using a dynamic value:

```javascript
var storage = require('multer-gridfs-storage')({
   url: 'mongodb://yourhost:27017/database',
   root: function(req, file, cb) {
       if (file.fieldname = 'plants') {
           cb(null, 'plants');
       } else {
           cb(null, 'animals')
       }
   }
});
var upload = multer({ storage: storage });
```

This will create two collections of files for animals and plants based on the fieldname used to upload the file.

### File information

Each file in `req.file` and `req.files` contain the following properties in addition
to the ones that Multer create by default.

Key | Description
--- | -----------
`filename` | The name of the file within the database
`metadata` | The stored metadata of the file
`id` | The id of the stored file
`grid` | The GridFS information of the stored file
`size` | The size of the stored file

To see all the other properties of the file object check the Multer's [documentation](https://github.com/expressjs/multer#file-information).

### Events

Each storage object is also a standard Node.js Event Emitter. This is 
done to ensure that some internal events can also be handled in user code.

#### Event: `'connection'`

This event is emitted when the MongoDb connection is ready to use.

*Event arguments*

 - gfs: The newly created GridFS instance
 - db: The native MongoDb database object

This event is only triggered once.


#### Event: `'file'`

This event is emitted every time a new file is stored in the db. 

*Event arguments*

 - file: The uploaded file


#### Event: `'streamError'`

This event is emitted when there is an error streaming the file to the database.

*Event arguments*

 - error: The streaming error
 - config: The failed upload configuration
 
 > This was previously emitted as the `error` event but there was a bug that causes
 the application to exit if you don't set any listener for this and the event is
 emitted. Since you can also catch errors with an express error handler and bypass events
 altogether this was renamed to avoid potential errors.
 
#### Event: `'dbError'`
 
This event is emitted when there underlying connection emits an error.
 
 > Only available when the storage is created with the [`url`][url-option] option.
 
*Event arguments*
 
 - error: The error emitted by the database connection

## Debugging

To make debugging easy you can use any of the logging options in the storage constructor. 

### log

Type: `boolean` or `function`

Default: `false`

Not required

Enable or disable logging.

By default, the module will not output anything. Set this option to `true` to log when the connection is opened,
files are stored or an error occurs. This is useful when you want to see logging about incoming files.

If a function is provided it will be called in every log event with two arguments `err` y `log` with the error or
the message respectively. 

The `log` object contains two properties `message` and `extra` corresponding to the
event that triggered the log and any additional info, e.g. the uploaded file

```javascript
var storage = require('multer-gridfs-storage')({
   url: 'mongodb://yourhost:27017/database',
   log: function(err, log) {
      if (err) {
        console.error(err);
      } else {
        console.log(log.message, log.extra);
      }
   }
});
var upload = multer({ storage: storage });
```

See [`logLevel`][logLevel-option] for more information on how logging behaves on different options.

The console is used to log information to `stdout` or `stderr`

### logLevel

Not required

The events to be logged out. Only applies if logging is enabled.

Type: `string`

Default: `'file'`

Possible values: `'all'` or `'file'`

If set to `'all'` and the connection is established using the [`url`][url-option] option 
some events are attached to the MongoDb connection to output to `stdout` and `stderr`
when the connection is established and files are uploaded.

If set to `'file'` only successful file uploads will be registered. This setting applies to
both the `gfs` and the `url` configuration.

This option is useful when you also want to log when the connection is opened
or an error has occurs. Setting it to `'all'` and using the [`gfs`][gfs-option] option
has no effect and behaves like if it were set to `'file'`.

## Test

To run the test suite, first install the dependencies, then run `npm test`:

```bash
$ npm install
$ npm test
```

Tests are written with [mocha](https://mochajs.org/) and [chai](http://chaijs.com/). You can also run the tests with:

Code coverage thanks to [istanbul](https://github.com/gotwarlost/istanbul)

```bash
$ npm coverage
```

## License

[MIT](https://github.com/devconcept/multer-gridfs-storage/blob/master/LICENSE)

[travis-url]: https://travis-ci.org/devconcept/multer-gridfs-storage
[travis-image]: https://travis-ci.org/devconcept/multer-gridfs-storage.svg?branch=master "Build status"
[coveralls-url]: https://coveralls.io/github/devconcept/multer-gridfs-storage?branch=master
[coveralls-image]: https://coveralls.io/repos/github/devconcept/multer-gridfs-storage/badge.svg?branch=master "Coverage report"
[version-image]:https://img.shields.io/npm/v/multer-gridfs-storage.svg "Npm version"
[downloads-image]: https://img.shields.io/npm/dm/multer-gridfs-storage.svg "Monthly downloads"

[url-option]: #url
[gfs-option]: #gfs
[filename-option]: #filename
[identifier-option]: #identifier
[metadata-option]: #metadata
[chunkSize-option]: #chunkSize
[root-option]: #root
[log-option]: #log
[logLevel-option]: #loglevel
[wiki]: https://github.com/devconcept/multer-gridfs-storage/wiki
>>>>>>> cd295b71
<|MERGE_RESOLUTION|>--- conflicted
+++ resolved
@@ -1,727 +1,278 @@
-<<<<<<< HEAD
-# Multer's GridFS storage engine
-
-[![Build Status][travis-image]][travis-url] [![Coverage Status][coveralls-image]][coveralls-url] ![Npm version][version-image] ![Downloads][downloads-image]
-
-[GridFS](https://docs.mongodb.com/manual/core/gridfs) storage engine for [Multer](https://github.com/expressjs/multer) to store uploaded files directly to MongoDb.
-
-This module is intended to be used with the v1.x branch of Multer.
-
-The new version 2 brings a simplified api and more features. If you still need the old version 
-you can switch to the v1.x branch.
-
-## Installation
-
-Using npm
-
-```sh
-$ npm install multer-gridfs-storage --save
-```
-
-Basic usage example:
-
-```javascript
-const express = require('express');
-const multer  = require('multer');
-
-// Create a storage object with a given configuration
-const storage = require('multer-gridfs-storage')({
-   url: 'mongodb://yourhost:27017/database'
-});
-
-// Set multer storage engine to the newly created object
-const upload = multer({ storage: storage });
-
-const app = express()
-
-// Upload your files as usual
-const sUpload = upload.single('avatar');
-app.post('/profile', sUpload, (req, res, next) => { 
-    /*....*/ 
-})
-
-const arrUpload = upload.array('photos', 12);
-app.post('/photos/upload', arrUpload, (req, res, next) => {
-    /*....*/ 
-})
-
-const fUpload = upload.fields([{ name: 'avatar', maxCount: 1 }, { name: 'gallery', maxCount: 8 }])
-app.post('/cool-profile', fUpload, (req, res, next) => {
-    /*....*/ 
-})
-```
-
-## API
-
-### module(options) : function
-
-The module returns a function that can be invoked with options to create a Multer storage engine.
-
-Check the [wiki][wiki] for an in depth guide on how to use this module.
-
-### Options
-
-The options parameter is an object with the following properties.
-
-#### url
-
-Type: `string`
-
-Required if [`db`][db-option] option is not present
-
-The mongodb connection uri. 
-
-A string pointing to the database used to store the incoming files. This must be a standard mongodb [connection string](https://docs.mongodb.com/manual/reference/connection-string).
-
-With this option the module will create a mongodb connection for you instead. 
-
-Note: If the [`db`][db-option] option is specified this setting is ignored.
-
-Example:
-
-```javascript
-const storage = require('multer-gridfs-storage')({
-    url: 'mongodb://yourhost:27017/database'
-});
-```
-
-#### connectionOpts
-
-Type: object
-
-Not required
-
-This setting allows you to customize how this module establishes the connection 
-if you are using the [`url`][url-option] option. 
-
-You can set this to an object like is specified in the `MongoClient.connect` 
-documentation and change the default behaviour without having to create the 
-connection yourself using the [`db`][db-option] option.
-
-#### db
-
-Type: `DB` or `Promise`
-
-Required if [`url`][url-option] option is not present
-
-The database connection to use or a promise that resolves with the connection.
-
-This is useful to reuse an existing connection to create more storage objects.
-
-Example:
-
-```javascript
-MongoClient.connect('mongodb://yourhost:27017/database').then((database) => {
-  storage = new GridFSStorage({ db: database });
-});
-```
-
-or
-
-```javascript
-const promise = MongoClient.connect('mongodb://yourhost:27017/database');
-storage = new GridFSStorage({ db: promise });
-```
-
-#### file
-
-Type: `function` or `function*`
-
-Not required
-
-A function to control the file storage in the database. Is invoked **per file** with
-the parameters `req` and `file`, in that order.
-
-By default, this module behaves exactly like the default Multer disk storage does.
-It generates a 16 bytes long name in hexadecimal format with no extension for the file
-to guarantee that there are very low probabilities of naming collisions. You can override this 
-by passing your own function.
-
-The return value of this function must be an object or a promise that resolves to an object
-(this also applies to generators) with the following properties. 
-
-Property name | Description
-------------- | -----------
-`filename` | The desired filename for the file (default: 16 byte hex name without extension)
-`id` | An ObjectID to use as identifier (default: auto-generated)
-`metadata` | The metadata for the file (default: `null`)
-`chunkSize` | The size of file chunks in bytes (default: 261120)
-`bucketName` | The GridFs collection to store the file (default: `fs`)
-`contentType` | The content type for the file (default: inferred from the request)
-
-Any missing properties will use the defaults.
-
-### File information
-
-Each file in `req.file` and `req.files` contain the following properties in addition
-to the ones that Multer create by default. Most of them can be set using the [`file`][file-option] configuration.
-
-Key | Description
---- | -----------
-`filename` | The name of the file within the database
-`metadata` | The stored metadata of the file
-`id` | The id of the stored file
-`bucketName` | The name of the GridFs collection used to store the file
-`chunkSize` | The size of file chunks used to store the file
-`size` | The final size of the file in bytes
-`md5` | The md5 hash of the file
-`contentType` | Content type of the file in the database
-`uploadDate` | The timestamp when the file was uploaded
-
-To see all the other properties of the file object check the Multer's [documentation](https://github.com/expressjs/multer#file-information).
-
-> Note: 
-
-> Do not confuse `contentType` with Multer's `mimetype`. The first is the value
-in the database while the later is the value in the request. 
-
-> You could choose to override the value at the moment of storing the file. In most
-cases both values should be equal. 
-
-### Events
-
-Each storage object is also a standard Node.js Event Emitter. This is 
-done to ensure that some internal events can also be handled in user code.
-
-#### Event: `'connection'`
-
-This event is emitted when the MongoDb connection is ready to use.
-
-*Event arguments*
-
- - db: The MongoDb database object that holds the connection
-
-This event is triggered at most once.
-
-#### Event: `'connectionFailed'`
-
-This event is emitted the connection to MongoDb fails.
-
-*Event arguments*
-
- - err: The error that occurred trying to connect
-
-This event is triggered at most once.
-
-#### Event: `'file'`
-
-This event is emitted every time a new file is stored in the db. 
-
-*Event arguments*
-
- - file: The uploaded file
-
-
-#### Event: `'streamError'`
-
-This event is emitted when there is an error streaming the file to the database.
-
-*Event arguments*
-
- - error: The streaming error
- - conf: The failed file configuration
- 
-
-> Note:
-
-> Previously this event was named `error` which seemed to be the most logical choice
-but unfortunately this introduces a problem: 
-
-> In node.js `error` events are special and crash the process if an error is emitted 
-and there is no `error` listener attached. You could choose to handle errors in an
-express middleware forcing you to set an empty `error` listener to avoid crashing.
- 
-> To simplify the issue this event was renamed to allow you to choose the best way to handle
-storage errors.
- 
-#### Event: `'dbError'`
- 
-This event is emitted when there underlying connection emits an error.
- 
- > Only available when the storage is created with the [`url`][url-option] option.
- 
-*Event arguments*
- 
- - error: The error emitted by the database connection
-
-
-## Test
-
-To run the test suite, first install the dependencies, then run `npm test`:
-
-```bash
-$ npm install
-$ npm test
-```
-
-Tests are written with [mocha](https://mochajs.org/) and [chai](http://chaijs.com/). You can also run the tests with:
-
-Code coverage thanks to [istanbul](https://github.com/gotwarlost/istanbul)
-
-```bash
-$ npm coverage
-```
-
-## License
-
-[MIT](https://github.com/devconcept/multer-gridfs-storage/blob/master/LICENSE)
-
-[travis-url]: https://travis-ci.org/devconcept/multer-gridfs-storage
-[travis-image]: https://travis-ci.org/devconcept/multer-gridfs-storage.svg?branch=master "Build status"
-[coveralls-url]: https://coveralls.io/github/devconcept/multer-gridfs-storage?branch=master
-[coveralls-image]: https://coveralls.io/repos/github/devconcept/multer-gridfs-storage/badge.svg?branch=master "Coverage report"
-[version-image]:https://img.shields.io/npm/v/multer-gridfs-storage.svg "Npm version"
-[downloads-image]: https://img.shields.io/npm/dm/multer-gridfs-storage.svg "Monthly downloads"
-
-[url-option]: #url
-[connectionOpts-option]: #connectionOpts
-[db-option]: #db
-[file-option]: #file
-[wiki]: https://github.com/devconcept/multer-gridfs-storage/wiki
-=======
-# Multer's GridFS storage engine
-
-[![Build Status][travis-image]][travis-url] [![Coverage Status][coveralls-image]][coveralls-url] ![Npm version][version-image] ![Downloads][downloads-image]
-
-[GridFS](https://docs.mongodb.com/manual/core/gridfs) storage engine for [Multer](https://github.com/expressjs/multer) to store uploaded files directly to MongoDb.
-
-This module is intended to be used with the v1.x branch of Multer.
-
-## Installation
-
-Using npm
-
-```sh
-$ npm install multer-gridfs-storage --save
-```
-
-Basic usage example:
-
-```javascript
-const express = require('express');
-const multer  = require('multer');
-
-// Create a storage object with a given configuration
-var storage = require('multer-gridfs-storage')({
-   url: 'mongodb://yourhost:27017/database'
-});
-
-// Set multer storage engine to the newly created object
-const upload = multer({ storage: storage });
-
-const app = express()
-
-// Upload your files as usual
-const sUpload = upload.single('avatar');
-app.post('/profile', sUpload, (req, res, next) => { 
-    /*....*/ 
-})
-
-const arrUpload = upload.array('photos', 12);
-app.post('/photos/upload', arrUpload, (req, res, next) => {
-    /*....*/ 
-})
-
-const fUpload = upload.fields([{ name: 'avatar', maxCount: 1 }, { name: 'gallery', maxCount: 8 }])
-app.post('/cool-profile', fUpload, (req, res, next) => {
-    /*....*/ 
-})
-```
-
-## API
-
-### module(options) : function
-
-The module returns a function that can be invoked with options to create a Multer storage engine.
-
-Starting from version 1.1.0 the module function can be called with 
-or without the javascript `new` operator.
-
-The 1.2 version brings full support for promises and ES6 generators. 
-
-Check the [wiki][wiki] for an in depth guide on how to use this module.
-
-### Options
-
-The options parameter is an object with the following properties.
-
-#### url
-
-Type: `string`
-
-Required if [`gfs`][gfs-option] option is not present
-
-The mongodb connection uri. 
-
-A string pointing to the database used to store the incoming files. This must be a standard mongodb [connection string](https://docs.mongodb.com/manual/reference/connection-string).
-
-With this option the module will create a GridFS stream instance for you instead. 
-
-Note: If the [`gfs`][gfs-option] option is specified this setting is ignored.
-
-Example:
-
-```javascript
-const storage = require('multer-gridfs-storage')({
-    url: 'mongodb://yourhost:27017/database'
-});
-```
-
-Examples: *connecting*
-
-#### gfs
-
-Type: `object` or `Promise`
-
-Required if [`url`][url-option] option is not present
-
-The [gridfs-stream](https://github.com/aheckmann/gridfs-stream/) instance 
-to use or a promise that resolves with the instance.
-
-If this option is provided, files are stored using this stream. This is 
-useful to reuse an existing stream to create more storage objects.
-
-Example:
-
-```javascript
-const gfs = Grid(db, mongo);
-storage = new GridFSStorage({ gfs: gfs });
-```
-
-More examples in *connecting*
-
-#### filename
-
-Type: `function` or `function*`
-
-Not required
-
-A function to control the file naming in the database. Is invoked with
-the parameters `req`, `file` and `callback`, in that order, like all the Multer configuration
-functions.
-
-By default, this module behaves exactly like the default Multer disk storage does.
-It generates a 16 bytes long name in hexadecimal format with no extension for the file
-to guarantee that there are very low probabilities of naming collisions. You can override this 
-by passing your own function.
-
-Examples: *naming*
-
-#### identifier
-
-Type: `function` or `function*`
-
-Not required
-
-A function to control the unique identifier of the file. 
-
-This function is invoked as all the others with the `req`, `file` and `callback` 
-parameters and can be used to change the default identifier ( the `_id` property)
-created by MongoDb. You must guarantee that this value is unique 
-otherwise you will get an error.
-
-Please note that the identifiers must conform to the MongoDb spec for ObjectID, that is, a 24 bytes hex string, 12 byte binary string or a Number.
-
-To use the default generated identifier invoke the callback with a [falsey](http://james.padolsey.com/javascript/truthy-falsey/) value like `null` or `undefined`.  
-
-Example:
-
-```javascript
-var path = require('path');
-var storage = require('multer-gridfs-storage')({
-   url: 'mongodb://yourhost:27017/database',
-   identifier: function(req, file, cb) {
-      cb(null, Math.floor(Math.random() * 1000000));
-   }
-});
-var upload = multer({ storage: storage });
-```
-
-In this example a random number is used for the file identifier. 
-
-***Note:***
-
-> Normally you shouldn't use this function
-unless you want granular control of your file ids because auto-generated identifiers are guaranteed to be unique.
-
-#### metadata
-
-Type: `function` or `function*`
-
-Not required
-
-A function to control the metadata object associated to the file. 
-
-This function is called with the `req`, `file` and `callback` parameters and is used
-to store metadata with the file. 
-
-By default, the stored metadata value for uploaded files is `null`.
-
-Example:
-
-```javascript
-var storage = require('multer-gridfs-storage')({
-   url: 'mongodb://yourhost:27017/database',
-   metadata: function(req, file, cb) {
-      cb(null, req.body);
-   }
-});
-var upload = multer({ storage: storage });
-```
-
-In this example the contents of the request body are stored with the file. 
-This is only for illustrative purposes. If your users send passwords or other sensitive data in the request 
-those will be stored unencrypted in the database as well, inside the metadata of the file.
-
-#### chunkSize
-
-Type: `number`, `function` or `function*`
-
-Not required
-
-The preferred size of file chunks in bytes. 
-
-Default value is 261120 (255kb). 
-
-You can use a fixed number as the value or a function to use different values per upload.
-
-Example using fixed value:
-
-```javascript
-var storage = require('multer-gridfs-storage')({
-   url: 'mongodb://yourhost:27017/database',
-   chunkSize: 2048
-});
-var upload = multer({ storage: storage });
-```
-
-Example using dynamic value:
-
-```javascript
-var storage = require('multer-gridfs-storage')({
-   url: 'mongodb://yourhost:27017/database',
-   chunkSize: function(req, file, cb) {
-       if (file.originalname === 'myphoto.jpg') {
-           cb(null, 12345);
-       } else {
-           cb(null, 261120);
-       }
-   }
-});
-var upload = multer({ storage: storage });
-```
-
-#### root
-
-Type: `string`, `function` or `function*`
-
-Not required
-
-The root collection to store the files. By default, this value is `null`.
-When the value of this property is `null` MongoDb will use the default collection name `'fs'`
-to store files. This value can be changed with this option and you can use a different fixed value
-or a dynamic one per file.
-
-Example using a fixed value:
-
-```javascript
-var storage = require('multer-gridfs-storage')({
-   url: 'mongodb://yourhost:27017/database',
-   root: 'myfiles'
-});
-var upload = multer({ storage: storage });
-```
-
-Later on you can query the GridFS collection using
-
-```javascript
-db.collection('myfiles.files')//...
-db.collection('myfiles.chunks')//...
-```
-
-Example using a dynamic value:
-
-```javascript
-var storage = require('multer-gridfs-storage')({
-   url: 'mongodb://yourhost:27017/database',
-   root: function(req, file, cb) {
-       if (file.fieldname = 'plants') {
-           cb(null, 'plants');
-       } else {
-           cb(null, 'animals')
-       }
-   }
-});
-var upload = multer({ storage: storage });
-```
-
-This will create two collections of files for animals and plants based on the fieldname used to upload the file.
-
-### File information
-
-Each file in `req.file` and `req.files` contain the following properties in addition
-to the ones that Multer create by default.
-
-Key | Description
---- | -----------
-`filename` | The name of the file within the database
-`metadata` | The stored metadata of the file
-`id` | The id of the stored file
-`grid` | The GridFS information of the stored file
-`size` | The size of the stored file
-
-To see all the other properties of the file object check the Multer's [documentation](https://github.com/expressjs/multer#file-information).
-
-### Events
-
-Each storage object is also a standard Node.js Event Emitter. This is 
-done to ensure that some internal events can also be handled in user code.
-
-#### Event: `'connection'`
-
-This event is emitted when the MongoDb connection is ready to use.
-
-*Event arguments*
-
- - gfs: The newly created GridFS instance
- - db: The native MongoDb database object
-
-This event is only triggered once.
-
-
-#### Event: `'file'`
-
-This event is emitted every time a new file is stored in the db. 
-
-*Event arguments*
-
- - file: The uploaded file
-
-
-#### Event: `'streamError'`
-
-This event is emitted when there is an error streaming the file to the database.
-
-*Event arguments*
-
- - error: The streaming error
- - config: The failed upload configuration
- 
- > This was previously emitted as the `error` event but there was a bug that causes
- the application to exit if you don't set any listener for this and the event is
- emitted. Since you can also catch errors with an express error handler and bypass events
- altogether this was renamed to avoid potential errors.
- 
-#### Event: `'dbError'`
- 
-This event is emitted when there underlying connection emits an error.
- 
- > Only available when the storage is created with the [`url`][url-option] option.
- 
-*Event arguments*
- 
- - error: The error emitted by the database connection
-
-## Debugging
-
-To make debugging easy you can use any of the logging options in the storage constructor. 
-
-### log
-
-Type: `boolean` or `function`
-
-Default: `false`
-
-Not required
-
-Enable or disable logging.
-
-By default, the module will not output anything. Set this option to `true` to log when the connection is opened,
-files are stored or an error occurs. This is useful when you want to see logging about incoming files.
-
-If a function is provided it will be called in every log event with two arguments `err` y `log` with the error or
-the message respectively. 
-
-The `log` object contains two properties `message` and `extra` corresponding to the
-event that triggered the log and any additional info, e.g. the uploaded file
-
-```javascript
-var storage = require('multer-gridfs-storage')({
-   url: 'mongodb://yourhost:27017/database',
-   log: function(err, log) {
-      if (err) {
-        console.error(err);
-      } else {
-        console.log(log.message, log.extra);
-      }
-   }
-});
-var upload = multer({ storage: storage });
-```
-
-See [`logLevel`][logLevel-option] for more information on how logging behaves on different options.
-
-The console is used to log information to `stdout` or `stderr`
-
-### logLevel
-
-Not required
-
-The events to be logged out. Only applies if logging is enabled.
-
-Type: `string`
-
-Default: `'file'`
-
-Possible values: `'all'` or `'file'`
-
-If set to `'all'` and the connection is established using the [`url`][url-option] option 
-some events are attached to the MongoDb connection to output to `stdout` and `stderr`
-when the connection is established and files are uploaded.
-
-If set to `'file'` only successful file uploads will be registered. This setting applies to
-both the `gfs` and the `url` configuration.
-
-This option is useful when you also want to log when the connection is opened
-or an error has occurs. Setting it to `'all'` and using the [`gfs`][gfs-option] option
-has no effect and behaves like if it were set to `'file'`.
-
-## Test
-
-To run the test suite, first install the dependencies, then run `npm test`:
-
-```bash
-$ npm install
-$ npm test
-```
-
-Tests are written with [mocha](https://mochajs.org/) and [chai](http://chaijs.com/). You can also run the tests with:
-
-Code coverage thanks to [istanbul](https://github.com/gotwarlost/istanbul)
-
-```bash
-$ npm coverage
-```
-
-## License
-
-[MIT](https://github.com/devconcept/multer-gridfs-storage/blob/master/LICENSE)
-
-[travis-url]: https://travis-ci.org/devconcept/multer-gridfs-storage
-[travis-image]: https://travis-ci.org/devconcept/multer-gridfs-storage.svg?branch=master "Build status"
-[coveralls-url]: https://coveralls.io/github/devconcept/multer-gridfs-storage?branch=master
-[coveralls-image]: https://coveralls.io/repos/github/devconcept/multer-gridfs-storage/badge.svg?branch=master "Coverage report"
-[version-image]:https://img.shields.io/npm/v/multer-gridfs-storage.svg "Npm version"
-[downloads-image]: https://img.shields.io/npm/dm/multer-gridfs-storage.svg "Monthly downloads"
-
-[url-option]: #url
-[gfs-option]: #gfs
-[filename-option]: #filename
-[identifier-option]: #identifier
-[metadata-option]: #metadata
-[chunkSize-option]: #chunkSize
-[root-option]: #root
-[log-option]: #log
-[logLevel-option]: #loglevel
-[wiki]: https://github.com/devconcept/multer-gridfs-storage/wiki
->>>>>>> cd295b71
+# Multer's GridFS storage engine
+
+[![Build Status][travis-image]][travis-url] [![Coverage Status][coveralls-image]][coveralls-url] ![Npm version][version-image] ![Downloads][downloads-image]
+
+[GridFS](https://docs.mongodb.com/manual/core/gridfs) storage engine for [Multer](https://github.com/expressjs/multer) to store uploaded files directly to MongoDb.
+
+This module is intended to be used with the v1.x branch of Multer.
+
+The new version 2 brings a simplified api and more features. If you still need the old version 
+you can switch to the v1.x branch.
+
+## Installation
+
+Using npm
+
+```sh
+$ npm install multer-gridfs-storage --save
+```
+
+Basic usage example:
+
+```javascript
+const express = require('express');
+const multer  = require('multer');
+
+// Create a storage object with a given configuration
+const storage = require('multer-gridfs-storage')({
+   url: 'mongodb://yourhost:27017/database'
+});
+
+// Set multer storage engine to the newly created object
+const upload = multer({ storage: storage });
+
+const app = express()
+
+// Upload your files as usual
+const sUpload = upload.single('avatar');
+app.post('/profile', sUpload, (req, res, next) => { 
+    /*....*/ 
+})
+
+const arrUpload = upload.array('photos', 12);
+app.post('/photos/upload', arrUpload, (req, res, next) => {
+    /*....*/ 
+})
+
+const fUpload = upload.fields([{ name: 'avatar', maxCount: 1 }, { name: 'gallery', maxCount: 8 }])
+app.post('/cool-profile', fUpload, (req, res, next) => {
+    /*....*/ 
+})
+```
+
+## API
+
+### module(options) : function
+
+The module returns a function that can be invoked with options to create a Multer storage engine.
+
+Check the [wiki][wiki] for an in depth guide on how to use this module.
+
+### Options
+
+The options parameter is an object with the following properties.
+
+#### url
+
+Type: `string`
+
+Required if [`db`][db-option] option is not present
+
+The mongodb connection uri. 
+
+A string pointing to the database used to store the incoming files. This must be a standard mongodb [connection string](https://docs.mongodb.com/manual/reference/connection-string).
+
+With this option the module will create a mongodb connection for you instead. 
+
+Note: If the [`db`][db-option] option is specified this setting is ignored.
+
+Example:
+
+```javascript
+const storage = require('multer-gridfs-storage')({
+    url: 'mongodb://yourhost:27017/database'
+});
+```
+
+#### connectionOpts
+
+Type: object
+
+Not required
+
+This setting allows you to customize how this module establishes the connection 
+if you are using the [`url`][url-option] option. 
+
+You can set this to an object like is specified in the `MongoClient.connect` 
+documentation and change the default behaviour without having to create the 
+connection yourself using the [`db`][db-option] option.
+
+#### db
+
+Type: `DB` or `Promise`
+
+Required if [`url`][url-option] option is not present
+
+The database connection to use or a promise that resolves with the connection.
+
+This is useful to reuse an existing connection to create more storage objects.
+
+Example:
+
+```javascript
+MongoClient.connect('mongodb://yourhost:27017/database').then((database) => {
+  storage = new GridFSStorage({ db: database });
+});
+```
+
+or
+
+```javascript
+const promise = MongoClient.connect('mongodb://yourhost:27017/database');
+storage = new GridFSStorage({ db: promise });
+```
+
+#### file
+
+Type: `function` or `function*`
+
+Not required
+
+A function to control the file storage in the database. Is invoked **per file** with
+the parameters `req` and `file`, in that order.
+
+By default, this module behaves exactly like the default Multer disk storage does.
+It generates a 16 bytes long name in hexadecimal format with no extension for the file
+to guarantee that there are very low probabilities of naming collisions. You can override this 
+by passing your own function.
+
+The return value of this function must be an object or a promise that resolves to an object
+(this also applies to generators) with the following properties. 
+
+Property name | Description
+------------- | -----------
+`filename` | The desired filename for the file (default: 16 byte hex name without extension)
+`id` | An ObjectID to use as identifier (default: auto-generated)
+`metadata` | The metadata for the file (default: `null`)
+`chunkSize` | The size of file chunks in bytes (default: 261120)
+`bucketName` | The GridFs collection to store the file (default: `fs`)
+`contentType` | The content type for the file (default: inferred from the request)
+
+Any missing properties will use the defaults.
+
+### File information
+
+Each file in `req.file` and `req.files` contain the following properties in addition
+to the ones that Multer create by default. Most of them can be set using the [`file`][file-option] configuration.
+
+Key | Description
+--- | -----------
+`filename` | The name of the file within the database
+`metadata` | The stored metadata of the file
+`id` | The id of the stored file
+`bucketName` | The name of the GridFs collection used to store the file
+`chunkSize` | The size of file chunks used to store the file
+`size` | The final size of the file in bytes
+`md5` | The md5 hash of the file
+`contentType` | Content type of the file in the database
+`uploadDate` | The timestamp when the file was uploaded
+
+To see all the other properties of the file object check the Multer's [documentation](https://github.com/expressjs/multer#file-information).
+
+> Note: 
+
+> Do not confuse `contentType` with Multer's `mimetype`. The first is the value
+in the database while the later is the value in the request. 
+
+> You could choose to override the value at the moment of storing the file. In most
+cases both values should be equal. 
+
+### Events
+
+Each storage object is also a standard Node.js Event Emitter. This is 
+done to ensure that some internal events can also be handled in user code.
+
+#### Event: `'connection'`
+
+This event is emitted when the MongoDb connection is ready to use.
+
+*Event arguments*
+
+ - db: The MongoDb database object that holds the connection
+
+This event is triggered at most once.
+
+#### Event: `'connectionFailed'`
+
+This event is emitted when the connection could not be opened.
+
+ - err: The connection error
+
+This event only triggers at most once. 
+
+> Only one of the events `connection` or `connectionFailed ` will be emitted.
+
+#### Event: `'file'`
+
+This event is emitted every time a new file is stored in the db. 
+
+*Event arguments*
+
+ - file: The uploaded file
+
+
+#### Event: `'streamError'`
+
+This event is emitted when there is an error streaming the file to the database.
+
+*Event arguments*
+
+ - error: The streaming error
+ - conf: The failed file configuration
+ 
+> Note:
+
+> Previously this event was named `error` which seemed to be the most logical choice
+but unfortunately this introduces a problem: 
+
+> In node.js `error` events are special and crash the process if an error is emitted 
+and there is no `error` listener attached. You could choose to handle errors in an
+express middleware forcing you to set an empty `error` listener to avoid crashing.
+ 
+> To simplify the issue this event was renamed to allow you to choose the best way to handle
+storage errors.
+ 
+#### Event: `'dbError'`
+ 
+This event is emitted when there underlying connection emits an error.
+ 
+ > Only available when the storage is created with the [`url`][url-option] option.
+ 
+*Event arguments*
+ 
+ - error: The error emitted by the database connection
+
+
+## Test
+
+To run the test suite, first install the dependencies, then run `npm test`:
+
+```bash
+$ npm install
+$ npm test
+```
+
+Tests are written with [mocha](https://mochajs.org/) and [chai](http://chaijs.com/). You can also run the tests with:
+
+Code coverage thanks to [istanbul](https://github.com/gotwarlost/istanbul)
+
+```bash
+$ npm coverage
+```
+
+## License
+
+[MIT](https://github.com/devconcept/multer-gridfs-storage/blob/master/LICENSE)
+
+[travis-url]: https://travis-ci.org/devconcept/multer-gridfs-storage
+[travis-image]: https://travis-ci.org/devconcept/multer-gridfs-storage.svg?branch=master "Build status"
+[coveralls-url]: https://coveralls.io/github/devconcept/multer-gridfs-storage?branch=master
+[coveralls-image]: https://coveralls.io/repos/github/devconcept/multer-gridfs-storage/badge.svg?branch=master "Coverage report"
+[version-image]:https://img.shields.io/npm/v/multer-gridfs-storage.svg "Npm version"
+[downloads-image]: https://img.shields.io/npm/dm/multer-gridfs-storage.svg "Monthly downloads"
+
+[url-option]: #url
+[connectionOpts-option]: #connectionOpts
+[db-option]: #db
+[file-option]: #file
+[wiki]: https://github.com/devconcept/multer-gridfs-storage/wiki